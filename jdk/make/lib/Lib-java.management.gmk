#
# Copyright (c) 2011, 2015, Oracle and/or its affiliates. All rights reserved.
# DO NOT ALTER OR REMOVE COPYRIGHT NOTICES OR THIS FILE HEADER.
#
# This code is free software; you can redistribute it and/or modify it
# under the terms of the GNU General Public License version 2 only, as
# published by the Free Software Foundation.  Oracle designates this
# particular file as subject to the "Classpath" exception as provided
# by Oracle in the LICENSE file that accompanied this code.
#
# This code is distributed in the hope that it will be useful, but WITHOUT
# ANY WARRANTY; without even the implied warranty of MERCHANTABILITY or
# FITNESS FOR A PARTICULAR PURPOSE.  See the GNU General Public License
# version 2 for more details (a copy is included in the LICENSE file that
# accompanied this code).
#
# You should have received a copy of the GNU General Public License version
# 2 along with this work; if not, write to the Free Software Foundation,
# Inc., 51 Franklin St, Fifth Floor, Boston, MA 02110-1301 USA.
#
# Please contact Oracle, 500 Oracle Parkway, Redwood Shores, CA 94065 USA
# or visit www.oracle.com if you need additional information or have any
# questions.
#

include LibCommon.gmk

# Hook to include the corresponding custom file, if present.
$(eval $(call IncludeCustomExtension, jdk, lib/Lib-java.management.gmk))

################################################################################

LIBMANAGEMENT_SRC += $(JDK_TOPDIR)/src/java.management/share/native/libmanagement \
    $(JDK_TOPDIR)/src/java.management/$(OPENJDK_TARGET_OS_TYPE)/native/libmanagement
LIBMANAGEMENT_CFLAGS := -I$(JDK_TOPDIR)/src/java.management/share/native/include \
    $(addprefix -I,$(LIBMANAGEMENT_SRC)) \
    -I$(SUPPORT_OUTPUTDIR)/headers/java.management \
    $(LIBJAVA_HEADER_FLAGS) \
    #

<<<<<<< HEAD
# In (at least) VS2013 and later, -DPSAPI_VERSION=1 is needed to generate
# a binary that is compatible with windows versions older than 7/2008R2.
# See MSDN documentation for GetProcessMemoryInfo for more information.
BUILD_LIBMANAGEMENT_CFLAGS += -DPSAPI_VERSION=1

BUILD_LIBMANAGEMENT_EXCLUDES :=

ifneq ($(OPENJDK_TARGET_OS), solaris)
  BUILD_LIBMANAGEMENT_EXCLUDES += SolarisOperatingSystem.c
endif

ifneq ($(OPENJDK_TARGET_OS), linux)
  BUILD_LIBMANAGEMENT_EXCLUDES += LinuxOperatingSystem.c
endif

ifneq ($(OPENJDK_TARGET_OS), macosx)
  BUILD_LIBMANAGEMENT_EXCLUDES += MacosxOperatingSystem.c
endif

=======
>>>>>>> 9e764c9a
LIBMANAGEMENT_OPTIMIZATION := HIGH
ifneq ($(findstring $(OPENJDK_TARGET_OS), solaris linux), )
  ifeq ($(ENABLE_DEBUG_SYMBOLS), true)
    LIBMANAGEMENT_OPTIMIZATION := LOW
  endif
endif

$(eval $(call SetupNativeCompilation,BUILD_LIBMANAGEMENT, \
    LIBRARY := management, \
    OUTPUT_DIR := $(INSTALL_LIBRARIES_HERE), \
<<<<<<< HEAD
    SRC := $(BUILD_LIBMANAGEMENT_SRC), \
    EXCLUDE_FILES := $(BUILD_LIBMANAGEMENT_EXCLUDES), \
=======
    SRC := $(LIBMANAGEMENT_SRC), \
    LANG := C, \
>>>>>>> 9e764c9a
    OPTIMIZATION := $(LIBMANAGEMENT_OPTIMIZATION), \
    CFLAGS := $(CFLAGS_JDKLIB) $(CFLAGS_WARNINGS_ARE_ERRORS) $(LIBMANAGEMENT_CFLAGS), \
    MAPFILE := $(JDK_TOPDIR)/make/mapfiles/libmanagement/mapfile-vers, \
    LDFLAGS := $(LDFLAGS_JDKLIB) \
        $(call SET_SHARED_LIBRARY_ORIGIN), \
    LDFLAGS_solaris := -lkstat, \
    LDFLAGS_SUFFIX := $(LDFLAGS_JDKLIB_SUFFIX), \
    LDFLAGS_SUFFIX_windows := jvm.lib psapi.lib $(WIN_JAVA_LIB) advapi32.lib, \
    LDFLAGS_SUFFIX_aix := -lperfstat,\
    VERSIONINFO_RESOURCE := $(GLOBAL_VERSION_INFO_RESOURCE), \
    RC_FLAGS := $(RC_FLAGS) \
        -D "JDK_FNAME=management.dll" \
        -D "JDK_INTERNAL_NAME=management" \
        -D "JDK_FTYPE=0x2L", \
    OBJECT_DIR := $(SUPPORT_OUTPUTDIR)/native/$(MODULE)/libmanagement, \
    DEBUG_SYMBOLS := true))

$(BUILD_LIBMANAGEMENT): $(call FindLib, java.base, java)

TARGETS += $(BUILD_LIBMANAGEMENT)

################################################################################<|MERGE_RESOLUTION|>--- conflicted
+++ resolved
@@ -38,28 +38,11 @@
     $(LIBJAVA_HEADER_FLAGS) \
     #
 
-<<<<<<< HEAD
 # In (at least) VS2013 and later, -DPSAPI_VERSION=1 is needed to generate
 # a binary that is compatible with windows versions older than 7/2008R2.
 # See MSDN documentation for GetProcessMemoryInfo for more information.
 BUILD_LIBMANAGEMENT_CFLAGS += -DPSAPI_VERSION=1
 
-BUILD_LIBMANAGEMENT_EXCLUDES :=
-
-ifneq ($(OPENJDK_TARGET_OS), solaris)
-  BUILD_LIBMANAGEMENT_EXCLUDES += SolarisOperatingSystem.c
-endif
-
-ifneq ($(OPENJDK_TARGET_OS), linux)
-  BUILD_LIBMANAGEMENT_EXCLUDES += LinuxOperatingSystem.c
-endif
-
-ifneq ($(OPENJDK_TARGET_OS), macosx)
-  BUILD_LIBMANAGEMENT_EXCLUDES += MacosxOperatingSystem.c
-endif
-
-=======
->>>>>>> 9e764c9a
 LIBMANAGEMENT_OPTIMIZATION := HIGH
 ifneq ($(findstring $(OPENJDK_TARGET_OS), solaris linux), )
   ifeq ($(ENABLE_DEBUG_SYMBOLS), true)
@@ -70,13 +53,7 @@
 $(eval $(call SetupNativeCompilation,BUILD_LIBMANAGEMENT, \
     LIBRARY := management, \
     OUTPUT_DIR := $(INSTALL_LIBRARIES_HERE), \
-<<<<<<< HEAD
-    SRC := $(BUILD_LIBMANAGEMENT_SRC), \
-    EXCLUDE_FILES := $(BUILD_LIBMANAGEMENT_EXCLUDES), \
-=======
     SRC := $(LIBMANAGEMENT_SRC), \
-    LANG := C, \
->>>>>>> 9e764c9a
     OPTIMIZATION := $(LIBMANAGEMENT_OPTIMIZATION), \
     CFLAGS := $(CFLAGS_JDKLIB) $(CFLAGS_WARNINGS_ARE_ERRORS) $(LIBMANAGEMENT_CFLAGS), \
     MAPFILE := $(JDK_TOPDIR)/make/mapfiles/libmanagement/mapfile-vers, \
